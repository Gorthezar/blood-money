--- conflicted
+++ resolved
@@ -132,12 +132,8 @@
             return;
         }
     };
-<<<<<<< HEAD
-    let client = Arc::new(BattleNetApiClient::new(&token));
-=======
     let client = Arc::new(BattleNetApiClient::new(&token, locale));
 
->>>>>>> f3752cec
     // Process our item options and grab their icon names.
     let items: Vec<BloodVendorItem> = serde_json::from_str(include_str!("../catalog/items.json"))
         .expect("Error reading items.");
